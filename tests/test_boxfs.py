--- conflicted
+++ resolved
@@ -191,12 +191,11 @@
 
     @pytest.mark.usefixtures(
         "mock_folder_get_items",
-<<<<<<< HEAD
         "mock_file_get",
         "mock_folder_get",
         "mock_upload",
     )
-    def test_box_caching(self, fs_caching, write_expectation, mocker):
+    def test_box_caching(self, fs_caching, write_expectation, call_counter):
         """File writes and reads correctly"""
         path = "caching.txt"
         path2 = "caching2.txt"
@@ -207,12 +206,28 @@
             with fs_caching.open(path2, "wb") as f:
                 f.write(b"abc")
 
-            import boxsdk.object.folder, boxsdk.object.file
-            spy_folder = mocker.spy(boxsdk.object.folder.Folder, "get_items")
-            spy_file = mocker.spy(boxsdk.object.file.File, "get")
+            # def wrapper(*args, **kwargs):
+            #     boxsdk.object.folder.Folder.get_items(*args, **kwargs)
+            #     pass
+
+            # import boxsdk.object.folder, boxsdk.object.file
+            # spy_folder = mocker.patch.object(
+            #     boxsdk.object.folder.Folder,
+            #     "get_items",
+            #     spec=boxsdk.object.folder.Folder,
+            #     side_effect=wrapper
+            # )
+            # spy_file = mocker.patch.object(
+            #     boxsdk.object.file.File,
+            #     "get",
+            #     spec=boxsdk.object.file.File,
+            #     side_effect=wrapper
+            # )
+            # spy_folder = mocker.spy(boxsdk.object.folder.Folder, "get_items")
+            # spy_file = mocker.spy(boxsdk.object.file.File, "get")
 
             def count_calls():
-                return spy_folder.call_count + spy_file.call_count
+                return call_counter["boxsdk.object.folder.Folder.get_items"] + call_counter["boxsdk.object.file.File.get"]
 
             fs_caching.ls("", detail=True, refresh=True)
             calls_to_get_file = count_calls()
@@ -228,7 +243,9 @@
             # Should already be cached from the parent ls
             fs_caching.ls(path, detail=True, refresh=True)
             assert calls_to_get_file < count_calls()
-=======
+
+    @pytest.mark.usefixtures(
+        "mock_folder_get_items",
         "mock_create_subfolder",
         "mock_folder_get",
         "mock_file_get",
@@ -241,5 +258,4 @@
 
             assert info['name'].endswith(path)
             assert info['size'] > 0
-            assert info['type'] == 'file'
->>>>>>> 1668969c
+            assert info['type'] == 'file'