"""
boxfs - A fsspec implementation for Box file storage platform
"""
from __future__ import annotations

import contextlib
import hashlib
import logging
import tempfile
from typing import (
    Iterable,
    Mapping,
    Optional,
    Type
)
import warnings

from boxsdk import BoxAPIException, Client, OAuth2, JWTAuth
from boxsdk.auth.oauth2 import TokenScope
from boxsdk.object.item import Item
from fsspec.spec import AbstractBufferedFile, AbstractFileSystem

try:
    import boxfs._upath  # noqa: F401
except ModuleNotFoundError:
    # Optional dependency not found
    pass


__all__ = ["BoxFileSystem"]

logger = logging.getLogger(__name__)

_PathLike = str
_ObjectId = str
_Default = object()

FS_TYPES = {
    "file": "file",
    "folder": "directory",
}


class BoxFileSystem(AbstractFileSystem):
    protocol = "box"
    root_marker = ""
    root_id = "0"
    _default_root_id = "0"
    
    default_options = {
        "refresh": True
    }

    # fmt: off
    _fields = [
        "id", "type", "name", "size", "modified_at", "created_at", "path_collection",
        "etag", "sequence_id", "sha1", "file_version"
    ]
    # fmt: on

    def __init__(
        self,
        client: Optional[Client] = None,
        oauth: Optional[OAuth2 | _PathLike] = None,
        client_type: Type[Client] = Client,
        root_id: _ObjectId = None,
        root_path: _PathLike = None,
        path_map: Optional[Mapping[_PathLike, _ObjectId]] = None,
        scopes: Optional[Iterable[TokenScope]] = None,
        cache_paths: bool = True,
        **kwargs,
    ):
        """Instantiate BoxFileSystem

        Creates a BoxFileSystem using the boxsdk interface

        Parameters
        ----------
        oauth : OAuth2 or str, optional
            Box app OAuth2 configuration or path to configuration file, which is
            passed to `JWTAuth.from_settings_file`, by default None
        client : Client, optional
            Instantiated boxsdk client
        client_type : Type[Client]
            Type of `Client` class to use when connecting to box

        If `client` is provided, it is used for handling API calls. Otherwise, the file
        system to instantiate a new client connection, of type `client_type`, using the
        provided `oauth` configuration.

        root_id : Object ID string, optional
            Box ID of folder where file system root is placed, by default None
        root_path : path string, optional
            Path to Box root folder, must be relative to token root (e.g. "All Files").
            The client must have access to the application user's root folder (i.e., it
            cannot be downscoped to a subfolder)

        If only `root_id` is provided, the `root_path` is determined from API calls. If
        only `root_path` is provided, the `root_id` is determined from API calls. If
        neither is provided, the application user's root folder is used.

        path_map : Mapping[path string -> object dict], optional
            Mapping of paths to object dicts, used to populate initial lookup cache
            for quick directory navigation
        scopes : Iterable[TokenScope], optional
            List of permissions to which the API token should be restricted. If None
            (default), no restrictions are applied. If scopes are provided, the client
            connection is (1) downscoped to use only the provided scopes, and
            (2) restricted to the directory/subdirectories of the root folder.
        cache_paths : bool
            Whether to cache paths for quicker directory navigation. May lead to
            unexpected issues when deleting files
        """
        super().__init__(**kwargs)
        if path_map is None:
            path_map = {}
        self.path_map = path_map
        if client is None:
            if isinstance(oauth, str):
                oauth = JWTAuth.from_settings_file(oauth)
            self.connect(oauth, client_type)
        else:
            self.client = client.clone()
        self.root_id = self._get_root_id(root_id, root_path)
        self.root_path = self._get_root_path(self.root_id)

        self._original_client = self.client
        self.scopes = scopes
        if scopes:
            self.downscope_token(self.scopes)

        self._cache = {}
        self.cache_paths = cache_paths

        for option in self.default_options:
            if option in kwargs:
                self.default_options[option] = kwargs[option]

    def connect(self, config, client_type):
        self.client: Client = client_type(config)

    def _get_root_id(self, root_id: _ObjectId = None, root_path: _PathLike = None):
        """Gets the root folder ID

        If root_id is not None, it is returned. Otherwise, if root path is not None, the
        ID of the corresponding folder is determined. If both are None, return the
        default root id of "0"

        Parameters
        ----------
        root_id : _ObjectId, optional
            Root ID if provided, by default None
        root_path : _PathLike, optional
            Root Path if provided, by default None
        """
        if root_id is not None:
            return root_id
        else:
            if root_path is not None:
                root_id = self._get_absolute_path_id(root_path)
            else:
                root_id = self.root_id

        return root_id

    def _get_root_path(self, root_id):
        folder = self.client.folder(root_id).get(fields=["name", "path_collection"])
        return self._construct_path(folder, relative=False)

    def downscope_token(self, scopes: Iterable[TokenScope]):
        """Downscope permissions for the underlying client

        Parameters
        ----------
        scopes : Iterable[boxsdk.auth.oath2.TokenScope]
            List of scopes to allow
        """
        downscoped_token = self._original_client.downscope_token(
            scopes=scopes,
            item=self._original_client.folder(self.root_id),
        )
        self.client = self._original_client.__class__(
            oauth=OAuth2(
                client_id=None,
                client_secret=None,
                access_token=downscoped_token.access_token,
            )
        )
        # The root path changes after downscoping, because the "All Files" folder
        # is hidden
        self.root_path = self._get_root_path(self.root_id)

    def refresh_token(self):
        self._original_client = self._original_client.auth.refresh(
            self._original_client.auth.access_token
        )
        if self.scopes:
            self.downscope_token(self.scopes)

    @classmethod
    def _strip_protocol(cls, path) -> str:
        path = super()._strip_protocol(path)
        path = path.replace("\\", "/")
        return path

    def _get_relative_path(self, path: str):
        path = self._strip_protocol(path)
        path = self.root_marker + path.replace(self.root_path, "").lstrip("/")
        return path

    def path_to_file_id(self, path):
        path = self._get_relative_path(path)
        return self._get_relative_path_id(path)

    def seek_closest_known_path(self, path: str) -> _ObjectId:
        """Traverse up the path, looking for a known folder ID"""
        if path == self.root_marker:
            return self.root_id
        if path in self.path_map:
            return self.path_map[path].id

        parent = self._parent(path)
        return self.seek_closest_known_path(parent)

    def _get_absolute_path_id(self, path: str):
        _closest = self.client.folder(self._default_root_id)

        try:
            _closest = _closest.get(fields=self._fields)
        except BoxAPIException as error:
            if error.status == 403:
                raise PermissionError("Could not access user root folder ('All Files')")
            else:
                raise

        _closest_path = _closest.name
        path = self._strip_protocol(path)
        try:
            for part in path.split("/"):
                error = True
                items = _closest.get_items(fields=self._fields)
                for item in items:
                    item_path = "/".join((_closest_path, part))
                    if item.type in ("folder", "file") and item.name == part:
                        _closest = item
                        error = False
                        _closest_path = item_path
                        break
                if error:
                    raise FileNotFoundError("Could not find folder in Box Drive")
        except BoxAPIException as error:
            if error.status == 401:
                self.refresh()
                return self._get_absolute_path_id(path)
            else:
                raise FileNotFoundError("Could not find folder in Box Drive")

        object_id = _closest.object_id
        return str(object_id)

    def _get_relative_path_id(self, path: str, root_id=None):
        if root_id is None:
            root_id = self.root_id
        path = self._strip_protocol(path)

        if path in self.path_map:
            return self.path_map[path].id

        _closest_id = self.seek_closest_known_path(path)
        _closest = self.client.folder(_closest_id)
        _closest_path = self._construct_path(_closest)
        remaining_path = path.lstrip(self.root_marker).replace(_closest_path, "", 1)
        if remaining_path == "":
            return _closest_id
        try:
            for part in remaining_path.lstrip("/").split("/"):
                error = True
                items = _closest.get_items(fields=self._fields)
                for item in items:
<<<<<<< HEAD
                    item_path = "/".join((_closest_path, part))
                    # item_details = self._create_item_details(item)
                    # assert item_path == item_details.get("name")
                    self._add_to_path_map(item_path, item)
=======
                    item_path = "/".join((_closest_path, item.name))
                    self._add_to_path_map(item_path, item.id)
>>>>>>> 1668969c
                    if item.type in ("folder", "file") and item.name == part:
                        _closest = item
                        error = False
                        _closest_path = item_path
                        break
                if error:
                    raise FileNotFoundError("Could not find folder in Box Drive")
        except BoxAPIException as error:
            if error.status == 401:
                self.refresh()
                return self._get_relative_path_id(path)
            else:
                raise FileNotFoundError("Could not find folder in Box Drive")

        object_id = _closest.object_id

        return str(object_id)

    def exists(self, path, **kwargs):
        try:
            self.path_to_file_id(path)
        except FileNotFoundError:
            return False
        else:
            return True

    def mkdir(self, path, create_parents=True, **kwargs):
        path = self._strip_protocol(path)
        parent = self._parent(path)
        if self.exists(path):
            return
        if not self.exists(parent):
            if create_parents:
                self.mkdir(parent, create_parents=create_parents)
            else:
                raise FileNotFoundError(f"Path `{parent}` does not exist")

        parent_id = self.path_to_file_id(parent)
        self.client.folder(parent_id).create_subfolder(path.rsplit("/", maxsplit=1)[-1])

    def makedirs(self, path, exist_ok=False):
        if self.exists(path):
            if not exist_ok:
                raise FileExistsError(f"Folder at `{path}` already exists")
            else:
                return

        return self.mkdir(path, create_parents=True)

    def _add_to_path_map(self, path, item):
        path = self._get_relative_path(path)
        if self.cache_paths:
            self.path_map[path] = item

    def _remove_from_path_map(self, path):
        path = self._get_relative_path(path)
        self.path_map.pop(path, None)

    def rm_file(self, path, etag=None):
        """Remove a file. Passes `etag` along to Box delete"""
        file_id = self.path_to_file_id(path)
        self.client.file(file_id).delete(etag=etag)
        self._remove_from_path_map(path)

    def rmdir(self, path, recursive: bool = True, etag: str | None = None):
        folder_id = self.path_to_file_id(path)
        self.client.folder(folder_id).delete(etag=etag)
        self._remove_from_path_map(path)

    def ls(self, path, detail=True, refresh=_Default, **kwargs):
        if refresh is _Default:
            refresh = self.default_options["refresh"]
        path = self._strip_protocol(path)

        object_id = self.path_to_file_id(path)
        cache_path = path.rstrip("/")
        items = None
        _dircached = False

        if not refresh:
            try:
                items = self._ls_from_cache(cache_path)
                _dircached = items is not None
            except FileNotFoundError:
                # Not in cache, so try to retrieve normally
                pass

        if refresh or items is None:
            try:
                # _object = self.client.folder(object_id).get()
                items = list(self.client.folder(object_id).get_items(fields=self._fields))
            except BoxAPIException as error:
                if error.status == 401:
                    self.refresh()
                    return self.ls(path, detail=detail)

<<<<<<< HEAD
        if items is None:
=======
                # Otherwise, client.folder(object_id) failed, so it's possibly a file
                _type = "file"

        if _type == "file":
>>>>>>> 1668969c
            # item is a file, not a folder
            items = [self.client.file(object_id).get(fields=self._fields)]
        if not _dircached:
            self.dircache[cache_path] = items

        fs_items = []
        if not detail:
            for item in items:
                item_path = self._construct_path(item, relative=True)
                self._add_to_path_map(item_path, item)
                fs_items.append(item_path)
        else:
            for item in items:
                item_path = self._construct_path(item, relative=True)
                fs_items.append(
                    {
                        "name": item_path,
                        "size": item.size,
                        "type": FS_TYPES[item.type],
                        "id": item.id,
                        "modified_at": item.modified_at,
                        "created_at": item.created_at,
                    }
                )
                self._add_to_path_map(item_path, item)

        return fs_items

    def cp_file(self, path1, path2, **kwargs):
        src_id = self.path_to_file_id(path1)
        dest_folder_id = self.path_to_file_id(self._parent(path2))
        version = kwargs.pop("version", None)

        if self.exists(path2):
            # Don't delete then rewrite, since Box might choose to remove version
            # history if file gets deleted
            raise FileExistsError(f"File at `{path2}` already exists")

        self.client.file(src_id).copy(
            parent_folder=self.client.folder(dest_folder_id),
            name=path2.rsplit("/", maxsplit=1)[-1],
            version=version,
        )

    def touch(self, path, truncate=False, **kwargs):
        # Don't truncate by default
        super().touch(path, truncate=truncate, **kwargs)

    def created(self, path):
        import datetime

        info = self.info(path)
        return datetime.datetime.fromisoformat(info["created_at"])

    def modified(self, path):
        import datetime

        info = self.info(path)
        return datetime.datetime.fromisoformat(info["modified_at"])

    def sign(self, path, expiration=100, **kwargs):
        file_id = self.path_to_file_id(path)
        return self.client.file(file_id).get_download_url()

    def _construct_path(self, item: Item, relative=True):
        if not hasattr(item, "path_collection"):
            item = item.get(fields=["name", "path_collection"])
        path_parts = []
        for path_part in item.path_collection["entries"]:
            path_parts.append(path_part["name"])
        path = "/".join((*path_parts, item.name))

        if relative:
            path = self._get_relative_path(path)

        return path

    def _open(self, *args, **kwargs):
        return BoxFile(self, *args, **kwargs)
    
    @contextlib.contextmanager
    def option_context(self, *args, **kwargs):
        original_kwargs = {}
        for kw, new_value in kwargs.items():
            if kw not in self.default_options:
                warnings.warn(f"No option for context option `{kw}`")
                continue
            original_kwargs[kw] = self.default_options[kw]
            self.default_options[kw] = new_value
        yield
        for kw, old_value in original_kwargs.items():
            self.default_options[kw] = old_value


class BoxFile(AbstractBufferedFile):
    def __init__(
        self,
        fs: BoxFileSystem,
        path,
        mode="rb",
        block_size="default",
        autocommit=True,
        cache_type="readahead",
        cache_options=None,
        size=None,
        **kwargs,
    ):
        super().__init__(
            fs,
            fs._get_relative_path(path),
            mode,
            block_size,
            autocommit=autocommit,
            cache_type=cache_type,
            cache_options=cache_options,
            size=size,
            **kwargs
        )
        self.exists = False

        if self.writable():
            self.location = None
            self._folder_path = fs._parent(path)
            self.name = path.rsplit("/", maxsplit=1)[-1]
            self.folder_id = fs.path_to_file_id(self._folder_path)
            self.exists = fs.exists(path)
            if self.exists:
                if "id" in self.details:
                    self.file_id = self.details["id"]
                else:
                    self.file_id = fs.path_to_file_id(path)
        else:
            if "id" in self.details:
                self.file_id = self.details["id"]
            else:
                self.file_id = fs.path_to_file_id(path)
            self.exists = True

    def close(self):
        # Writeable needs to checked called before super().close()
        _writable = self.writable()
        super().close()
        if _writable:
            self._upload_full_file()
            self._temp_file.close()

    def _upload_full_file(self, exist_ok=True):
        if self.exists and not exist_ok:
            raise FileExistsError(
                "File already exists. Specify `exist_ok=True` to overwrite"
            )

        if not self.exists:
            _object = self.fs.client.folder(self.folder_id)
        else:
            _object = self.fs.client.file(self.file_id)

        if self.offset > self.blocksize * 10:
            # force to disk
            self._temp_file.rollover()
            # chunked upload
            uploader = _object.get_chunked_uploader(
                file_path=self._temp_file.name, file_name=self.name
            )
            uploaded_file = uploader.start()
        else:
            if not self.exists:
                upload = _object.upload_stream
            else:
                upload = _object.update_contents_with_stream

            self._temp_file._file.seek(0)
            uploaded_file = upload(
                file_stream=self._temp_file._file,
                file_name=self.name,
                sha1=self._sha1.hexdigest(),
            )
        logger.info(
            f'File "{uploaded_file.name}" uploaded to Box with file ID '
            f'{uploaded_file.id}'
        )

    def _initiate_upload(self):
        # Don't actually initiate the Box upload, we need the full file size for that
        # Instead, create a temp file and start writing to it
        self._temp_file = tempfile.SpooledTemporaryFile(self.blocksize * 10)
        self._sha1 = hashlib.sha1()

    def _upload_chunk(self, final=False):
        """
        Upload a part of the file to Box.
        """
        # A new self.buffer is created for each chunk
        self.buffer.seek(0)
        data = self.buffer.getvalue()
        self._sha1.update(data)
        self._temp_file.write(data)

    def _fetch_range(self, start, end):
        kwargs = {}
        if start is not None or end is not None:
            kwargs["byte_range"] = (start, end)
        return self.fs.client.file(self.file_id).content(**kwargs)<|MERGE_RESOLUTION|>--- conflicted
+++ resolved
@@ -277,15 +277,8 @@
                 error = True
                 items = _closest.get_items(fields=self._fields)
                 for item in items:
-<<<<<<< HEAD
-                    item_path = "/".join((_closest_path, part))
-                    # item_details = self._create_item_details(item)
-                    # assert item_path == item_details.get("name")
+                    item_path = "/".join((_closest_path, item.name))
                     self._add_to_path_map(item_path, item)
-=======
-                    item_path = "/".join((_closest_path, item.name))
-                    self._add_to_path_map(item_path, item.id)
->>>>>>> 1668969c
                     if item.type in ("folder", "file") and item.name == part:
                         _closest = item
                         error = False
@@ -382,14 +375,7 @@
                     self.refresh()
                     return self.ls(path, detail=detail)
 
-<<<<<<< HEAD
         if items is None:
-=======
-                # Otherwise, client.folder(object_id) failed, so it's possibly a file
-                _type = "file"
-
-        if _type == "file":
->>>>>>> 1668969c
             # item is a file, not a folder
             items = [self.client.file(object_id).get(fields=self._fields)]
         if not _dircached:
